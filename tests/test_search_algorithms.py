--- conflicted
+++ resolved
@@ -1,214 +1,3 @@
-<<<<<<< HEAD
-import pytest
-
-import numpy as np
-from degann.search_algorithms import (
-    pattern_search,
-    grid_search,
-    random_search_endless,
-    simulated_annealing,
-)
-from degann.search_algorithms.search_algorithms_parameters import (
-    BaseSearchParameters,
-    GridSearchParameters,
-    RandomSearchParameters,
-    RandomEarlyStoppingSearchParameters,
-    SimulatedAnnealingSearchParameters,
-)
-from degann.search_algorithms.simulated_annealing_functions import distance_lin
-
-
-@pytest.fixture
-def train_file_name():
-    return "exp_150_train.csv"
-
-
-@pytest.fixture
-def validate_file_name():
-    return "exp_150_validate.csv"
-
-
-@pytest.fixture
-def equation_data(train_file_name, validate_file_name):
-    folder_path = "./tests/data"
-    train_data = np.genfromtxt(folder_path + "/" + train_file_name, delimiter=",")
-    train_data_x, train_data_y = train_data[:, 0], train_data[:, 1]
-    train_data_x = train_data_x.reshape((1, -1)).T
-    train_data_y = train_data_y.reshape((1, -1)).T
-
-    validation_data = np.genfromtxt(
-        folder_path + "/" + validate_file_name, delimiter=","
-    )
-    validation_data_x, validation_data_y = validation_data[:, 0], validation_data[:, 1]
-    validation_data_x = validation_data_x.reshape((1, -1)).T
-    validation_data_y = validation_data_y.reshape((1, -1)).T
-
-    return ((train_data_x, train_data_y), (validation_data_x, validation_data_y))
-
-
-def test_pattern_search(equation_data):
-    train_data_x = equation_data[0][0]
-    train_data_y = equation_data[0][1]
-
-    validation_data_x = equation_data[1][0]
-    validation_data_y = equation_data[1][1]
-
-    config = {
-        "loss_functions": ["MeanSquaredError"],
-        "optimizers": ["Adam"],
-        "metrics": ["MaxAbsoluteDeviation"],
-        "net_shapes": [[10], [5]],
-        "activations": ["parabolic"],
-        "validation_split": 0,
-        "rates": [1e-2],
-        "epochs": [5],
-        "normalize": [False],
-        "use_rand_net": False,
-    }
-
-    best_nns = pattern_search(
-        x_data=train_data_x,
-        y_data=train_data_y,
-        x_val=validation_data_x,
-        y_val=validation_data_y,
-        **config
-    )
-    assert True
-
-
-@pytest.mark.parametrize(
-    "in_size, out_size",
-    [
-        (
-            1,
-            1,
-        ),
-    ],
-)
-def test_grid_search(equation_data, in_size, out_size):
-    train_data_x = equation_data[0][0]
-    train_data_y = equation_data[0][1]
-
-    validation_data_x = equation_data[1][0]
-    validation_data_y = equation_data[1][1]
-
-    search_alg_params = BaseSearchParameters()
-    search_alg_params.input_size = in_size
-    search_alg_params.output_size = out_size
-    search_alg_params.data = (train_data_x, train_data_y)
-    search_alg_params.val_data = (validation_data_x, validation_data_y)
-
-    grid_search_parameters = GridSearchParameters(search_alg_params)
-    grid_search_parameters.optimizers = ["Adam"]
-    grid_search_parameters.losses = ["MeanAbsolutePercentageError"]
-    grid_search_parameters.min_epoch = 5
-    grid_search_parameters.max_epoch = 10
-    grid_search_parameters.epoch_step = 5
-    grid_search_parameters.nn_min_length = 1
-    grid_search_parameters.nn_max_length = 2
-    grid_search_parameters.nn_alphabet = ["0a", "42"]
-
-    (
-        result_loss,
-        result_epoch,
-        result_loss_name,
-        result_optimizer,
-        result_nn,
-    ) = grid_search(grid_search_parameters)
-    assert True
-
-
-@pytest.mark.parametrize(
-    "in_size, out_size",
-    [
-        (
-            1,
-            1,
-        ),
-    ],
-)
-def test_random_search(equation_data, in_size, out_size):
-    train_data_x = equation_data[0][0]
-    train_data_y = equation_data[0][1]
-
-    validation_data_x = equation_data[1][0]
-    validation_data_y = equation_data[1][1]
-
-    search_alg_params = BaseSearchParameters()
-    search_alg_params.input_size = in_size
-    search_alg_params.output_size = out_size
-    search_alg_params.data = (train_data_x, train_data_y)
-    search_alg_params.val_data = (validation_data_x, validation_data_y)
-
-    random_search_parameters = RandomEarlyStoppingSearchParameters(search_alg_params)
-    random_search_parameters.optimizer = "Adam"
-    random_search_parameters.loss_function = "MaxAbsolutePercentageError"
-    random_search_parameters.min_epoch = 5
-    random_search_parameters.max_epoch = 10
-    random_search_parameters.loss_threshold = 20
-    random_search_parameters.nn_min_length = 1
-    random_search_parameters.nn_max_length = 3
-    random_search_parameters.nn_alphabet = ["0a", "f8", "42"]
-    random_search_parameters.iterations = 1
-    random_search_parameters.max_launches = 5
-
-    (
-        result_loss,
-        result_epoch,
-        result_loss_name,
-        result_optimizer,
-        result_nn,
-        final_iteration,
-    ) = random_search_endless(random_search_parameters)
-    assert True
-
-
-@pytest.mark.parametrize(
-    "in_size, out_size",
-    [
-        (
-            1,
-            1,
-        ),
-    ],
-)
-def test_sam(equation_data, in_size, out_size):
-    train_data_x = equation_data[0][0]
-    train_data_y = equation_data[0][1]
-
-    validation_data_x = equation_data[1][0]
-    validation_data_y = equation_data[1][1]
-
-    search_alg_params = BaseSearchParameters()
-    search_alg_params.input_size = in_size
-    search_alg_params.output_size = out_size
-    search_alg_params.data = (train_data_x, train_data_y)
-    search_alg_params.val_data = (validation_data_x, validation_data_y)
-
-    simulated_annealing_parameters = SimulatedAnnealingSearchParameters(
-        search_alg_params
-    )
-    simulated_annealing_parameters.optimizer = "Adam"
-    simulated_annealing_parameters.loss_function = "Huber"
-    simulated_annealing_parameters.min_epoch = 5
-    simulated_annealing_parameters.max_epoch = 10
-    simulated_annealing_parameters.loss_threshold = 1
-    simulated_annealing_parameters.nn_min_length = 1
-    simulated_annealing_parameters.nn_max_length = 3
-    simulated_annealing_parameters.nn_alphabet = ["0a", "f8", "42"]
-    simulated_annealing_parameters.max_launches = 5
-    simulated_annealing_parameters.distance_method = distance_lin(400, 50)
-
-    (
-        result_loss,
-        result_epoch,
-        result_loss_name,
-        result_optimizer,
-        result_nn,
-        final_iteration,
-    ) = simulated_annealing(simulated_annealing_parameters)
-    assert True
-=======
 import pytest
 
 import numpy as np
@@ -498,5 +287,4 @@
         result_nn,
         final_iteration,
     ) = simulated_annealing(simulated_annealing_parameters)
-    assert result_metric_value < simulated_annealing_parameters.metric_threshold
->>>>>>> 9727df06
+    assert result_metric_value < simulated_annealing_parameters.metric_threshold