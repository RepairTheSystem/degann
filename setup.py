--- conflicted
+++ resolved
@@ -23,7 +23,6 @@
     long_description=LONG_DESCRIPTION,
     long_description_content_type="text/markdown",
     license="MIT",
-<<<<<<< HEAD
     package_dir={"": "."},
     packages=[
         "degann",
@@ -34,9 +33,6 @@
         "degann.networks.topology",
         "degann.search_algorithms",
     ],
-=======
-    package_dir={"": "degann"},
->>>>>>> c71d81fa
     install_requires=[
         "keras~=3.3.3",
         "matplotlib~=3.7.1",
