--- conflicted
+++ resolved
@@ -1,192 +1,3 @@
-<<<<<<< HEAD
-from typing import List, Tuple
-
-import numpy as np
-from matplotlib import pyplot as plt
-
-from degann.networks import imodel
-from degann.networks import utils
-
-
-def _build_table(
-    network: imodel.IModel, axes: List[Tuple[str, Tuple[float, float, float]]], acc=None
-) -> List:
-    """
-    Supporting method for taken network answer.
-
-    Parameters
-    ----------
-    network: imodel.IModel
-        Neural network for build table
-    axes: list[tuple[str, tuple[float, float, float]]]
-        List of variables with parameters (left, right and step).
-    acc: np.ndarray
-        Supporting array for variables value
-    Returns
-    -------
-    table: list
-        Table with n+k column, where n is the number of variables,
-        the first k columns contain the response of the neural network,
-        and the last n columns in each row are the values of the variables in the same order as they were input
-    """
-    if axes:  # if there is non-visited variables
-        if acc is None:
-            acc = np.array([])
-        curr_axis = axes.pop()  # take last variable (left, right, step)
-        solution_table = []
-        i = curr_axis[1][0]  # left bound
-        while i <= curr_axis[1][1]:  # i less than right bound
-            tacc = np.append(acc, [i])  # add i to acc
-            res = _build_table(network, axes, tacc)  # go to next variable
-            for temp in res:
-                temp.append(i)
-                solution_table.append(temp)
-            i += curr_axis[1][2]  # i = i + step
-        axes.append(
-            curr_axis
-        )  # return variable back to axes and go to previous variable
-        return solution_table  # return m arrays like [xn, xn-1, ..., x3, x2, x1, y]
-    elif acc is not None:
-        temp = network.feedforward(
-            acc.reshape((1, acc.shape[0]))
-        )  # get network answer for X vector
-        res = temp.numpy().tolist()  # transform tf.Tensor to python list
-        return res
-
-
-def build_table(
-    network: imodel.IModel, axes: List[Tuple[str, Tuple[float, float, float]]]
-) -> List:
-    """
-    Builds a solution table on the interval given for each variable with the given step.
-
-    Parameters
-    ----------
-    network: imodel.IModel
-        Neural network for build table
-    axes: list[tuple[str, tuple[float, float, float]]]
-        List of variables with parameters (left, right and step).
-    Returns
-    -------
-    table: list
-        Table with n+k column, where n is the number of variables,
-        the first n columns in each row are the values of the variables in the same order as they were input,
-        and the last k columns contain the response of the neural network
-    """
-    table = _build_table(network, axes)
-    res = []  # array of pairs of X vector and Y vector
-    k = network.get_output_size
-    for i in table:
-        res.append([*i[k:], *i[:k]])
-    return res
-
-
-def _equation_solve(
-    eq: str, axes: list[tuple[str, tuple[float, float, float]]]
-) -> list:
-    """
-    Supporting method for building a table with solutions of the given equation in points.
-
-    Parameters
-    ----------
-    eq: str
-        Neural network for build table
-    axes: list[tuple[str, tuple[float, float, float]]]
-        List of variables with parameters (left, right and step).
-    Returns
-    -------
-    table: list
-        Table with n+1 column, where n is the number of variables,
-        the first 1 column contain the result of the expression,
-        and the last n columns in each row are the values of the variables in the same order as they were input
-    """
-    if axes:  # if there is non-visited variables
-        curr_axis = axes.pop()  # take last variable (left, right, step)
-        solution_table = []
-        i = curr_axis[1][0]  # left bound
-        while i <= curr_axis[1][1]:  # i less than right bound
-            teq = eq.replace(
-                curr_axis[0], "(" + str(i) + ")"
-            )  # replace in string repr *var_name* by i
-            res = _equation_solve(teq, axes)  # go to next variable
-            for temp in res:
-                temp.append(i)
-                solution_table.append(temp)
-            i += curr_axis[1][2]  # i = i + step
-        axes.append(
-            curr_axis
-        )  # return variable back to axes and go to previous variable
-        return solution_table  # return m arrays like [xn, xn-1, ..., x3, x2, x1, y]
-    else:
-        eq_calc = compile(eq, "eq_compile_log.txt", "eval")
-        return [[eval(eq_calc)]]
-
-
-def equation_solve(
-    eq: str, axes: list[tuple[str, tuple[float, float, float]]], debug=False
-) -> np.ndarray:
-    """
-    Method for building a table with solutions of the given equation in points.
-
-    Parameters
-    ----------
-    eq: str
-        Neural network for build table
-    axes: list[tuple[str, tuple[float, float, float]]]
-        List of variables with parameters (left, right and step).
-    debug: bool
-        Is debug output enabled.
-    Returns
-    -------
-    table: np.ndarray
-        Table with n+1 column, where n is the number of variables,
-        the first n columns in each row are the values of the variables in the same order as they were input,
-        and the last 1 column contain the result of the expression
-    """
-    table = _equation_solve(eq, axes)
-    t = []
-    for i in table:
-        t.append([*i[1:], i[0]])
-    res = np.array(t)
-    if debug:
-        utils.export_csv_table(res, "solveSimpleEqTable.csv")
-
-        if len(axes) == 1:
-            plt.rc("font", size=24)
-            plt.figure()
-            t = res[:, :1]
-            y = res[:, 1:].T
-
-            for i, y_i in enumerate(y):
-                plt.plot(t, y_i, "-", label=f"{i}")
-            plt.legend()
-            plt.show()
-    return res
-
-
-def str_eq_to_params(variables: dict) -> list[tuple[str, tuple[float, float, float]]]:
-    """
-    Transform string representation of parameters
-    to tuple of *var_name* and float parameters (left_bound, right_bound, step)
-    for each variable in passed dict
-
-    Parameters
-    ----------
-    variables: dict
-        *var_name* -> string parameters "left_bound, right_bound, step"
-
-    Returns
-    -------
-        list of tuples of pairs *var_name* and its parameters
-    """
-
-    res = []
-    for key in variables:
-        l, r, s = map(float, variables[key].split(","))
-        record = (key, (l, r, s))
-        res.append(record)
-    return res
-=======
 from typing import List, Tuple
 
 import numpy as np
@@ -375,5 +186,4 @@
         l, r, s = map(float, variables[key].split(","))
         record = (key, (l, r, s))
         res.append(record)
-    return res
->>>>>>> 92f21a64
+    return res