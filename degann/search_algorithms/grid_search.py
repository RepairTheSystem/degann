<<<<<<< HEAD
from datetime import datetime
from itertools import product
from typing import Optional, List, Tuple

import numpy as np

from .nn_code import decode, default_alphabet
from degann.networks.callbacks import MeasureTrainTime
from degann.networks import imodel
from .search_algorithms_parameters import GridSearchParameters
from .utils import update_random_generator, log_to_file, SearchHistory, log_search_step


def grid_search_step(
    input_size: int,
    output_size: int,
    code: str,
    num_epoch: int,
    opt: str,
    loss: str,
    data: tuple,
    repeat: int = 1,
    alphabet_block_size: int = 1,
    alphabet_offset: int = 8,
    val_data: Optional[tuple[np.ndarray, np.ndarray]] = None,
    update_gen_cycle: int = 0,
    logging: bool = False,
    file_name: str = "",
    callbacks: Optional[list] = None,
    metrics: Optional[list[str]] = None,
):
    """
    This function is a step of the exhaustive search algorithm.
    In this function, the passed neural network is trained (possibly several times).

    Parameters
    ----------
    input_size: int
       Size of input data
    output_size: int
        Size of output data
    code: str
        Neural network as code
    num_epoch: int
        Number of training epochs
    data: tuple
        Dataset
    opt: str
        Optimizer
    loss: str
        Name of loss function
    repeat: int
        How many times will be repeated this step
    alphabet_block_size: int
        Number of literals in each `alphabet` symbol that indicate the size of hidden layer
    alphabet_offset: int
        Indicate the minimal number of neurons in hidden layer
    val_data: Optional[tuple[np.ndarray, np.ndarray]]
        Validation dataset
    logging: bool
        Logging search process to file
    file_name: str
        Path to file for logging
    metrics: Optional[list[str]]
        List of metrics for model

    Returns
    -------
    search_results: tuple[float, int, str, str, dict]
        Results of the algorithm are described by these parameters

        best_loss: float
            The value of the loss function during training of the best neural network
        best_epoch: int
            Number of training epochs for the best neural network
        best_loss_func: str
            Name of the loss function of the best neural network
        best_opt: str
            Name of the optimizer of the best neural network
        best_net: dict
            Best neural network presented as a dictionary
    """
    best_net = None
    best_loss = 1e6
    best_val_loss: Optional[float] = 1e6
    for i in range(repeat):
        update_random_generator(i, cycle_size=update_gen_cycle)
        history = SearchHistory()
        b, a = decode(code, block_size=alphabet_block_size, offset=alphabet_offset)
        nn = imodel.IModel(input_size, b, output_size, a + ["linear"])
        nn.compile(optimizer=opt, loss_func=loss, metrics=metrics)
        temp_his = nn.train(
            data[0], data[1], epochs=num_epoch, verbose=0, callbacks=callbacks
        )

        curr_loss = temp_his.history["loss"][-1]
        if val_data is not None:
            eval_loss = nn.evaluate(
                val_data[0], val_data[1], verbose=0, return_dict=True
            )["loss"]
        else:
            eval_loss = None

        if logging:
            fn = f"{file_name}_{len(data[0])}_{num_epoch}_{loss}_{opt}"
            log_search_step(
                model=nn,
                activations=a,
                code=code,
                epoch=num_epoch,
                optimizer=opt,
                loss_function=loss,
                loss=curr_loss,
                validation_loss=eval_loss,
                file_name=fn,
            )

        if logging:
            fn = f"{file_name}_{len(data[0])}_{num_epoch}_{loss}_{opt}"
            log_to_file(history.__dict__, fn)
        if curr_loss < best_loss:
            best_loss = curr_loss
            best_val_loss = eval_loss
            best_net = nn.to_dict()
    return (best_loss, best_val_loss, best_net)


def grid_search(
    parameters: GridSearchParameters,
    verbose: bool = False,
) -> Tuple[float, int, str, str, dict]:
    """
    An algorithm for exhaustively enumerating a given set of parameters
    with training a neural network for each configuration of parameters
    and selecting the best one.

    Parameters
    ----------
    parameters: GridSearchParameters
        Search algorithm parameters
    verbose: bool
        Print additional information to console during the searching

    Returns
    -------
    search_results: tuple[float, int, str, str, dict]
        Results of the algorithm are described by these parameters

        best_loss: float
            The value of the loss function during training of the best neural network
        best_epoch: int
            Number of training epochs for the best neural network
        best_loss_func: str
            Name of the loss function of the best neural network
        best_opt: str
            Name of the optimizer of the best neural network
        best_net: dict
            Best neural network presented as a dictionary
    """
    if parameters.nn_alphabet is None:
        parameters.nn_alphabet = default_alphabet

    best_net: dict = dict()
    best_loss: float = 1e6
    best_epoch: int = 0
    best_loss_func: str = ""
    best_opt: str = ""
    time_viewer = MeasureTrainTime()
    for i in range(parameters.nn_min_length, parameters.nn_max_length + 1):
        if verbose:
            print(i, datetime.today().strftime("%Y-%m-%d %H:%M:%S"))
        codes = product(parameters.nn_alphabet, repeat=i)
        for elem in codes:
            code = "".join(elem)
            for epoch in range(
                parameters.min_epoch, parameters.max_epoch + 1, parameters.epoch_step
            ):
                for opt in parameters.optimizers:
                    for loss_func in parameters.losses:
                        curr_loss, curr_val_loss, curr_nn = grid_search_step(
                            input_size=parameters.input_size,
                            output_size=parameters.output_size,
                            code=code,
                            num_epoch=epoch,
                            opt=opt,
                            loss=loss_func,
                            data=parameters.data,
                            alphabet_block_size=parameters.nn_alphabet_block_size,
                            alphabet_offset=parameters.nn_alphabet_offset,
                            val_data=parameters.val_data,
                            callbacks=[time_viewer],
                            logging=parameters.logging,
                            file_name=parameters.file_name,
                            metrics=parameters.metrics,
                        )
                        if best_loss > curr_loss:
                            best_net = curr_nn
                            best_loss = curr_loss
                            best_epoch = epoch
                            best_loss_func = loss_func
                            best_opt = opt
    return best_loss, best_epoch, best_loss_func, best_opt, best_net
=======
from datetime import datetime
from typing import Optional, Tuple

import numpy as np
import tensorflow as tf

from degann.networks.callbacks import MeasureTrainTime
from degann.networks import imodel
from degann.networks.topology.tuning_utils import generate_all_configurations
from .search_algorithms_parameters import GridSearchParameters
from .utils import update_random_generator, log_to_file, SearchHistory, log_search_step


def grid_search_step(
    model_cfg: imodel.BaseTopologyParams,
    compile_cfg: imodel.BaseCompileParams,
    num_epoch: int,
    data: tuple[np.ndarray, np.ndarray],
    repeat: int = 1,
    val_data: Optional[tuple[np.ndarray, np.ndarray]] = None,
    update_gen_cycle: int = 0,
    logging: bool = False,
    file_name: str = "",
    callbacks: Optional[list] = None,
    eval_metric: str = "root_mean_squared_error",
):
    """
    This function is a step of the exhaustive search algorithm.
    In this function, the passed neural network is trained (possibly several times).

    Parameters
    ----------
    model_cfg: BaseTopologyParams
        Config for model to train
    compile_cfg: BaseCompileParams
        Config for model compilation
    num_epoch: int
        Number of training epochs
    data: tuple
        Dataset
    repeat: int
        How many times will be repeated this step
    val_data: Optional[tuple[np.ndarray, np.ndarray]]
        Validation dataset
    logging: bool
        Logging search process to file
    file_name: str
        Path to file for logging
    eval_metric: str
        Metric used for model evaluation

    Returns
    -------
    search_results: tuple[float, int, str, str, dict]
        Results of the algorithm are described by these parameters

        best_metric_value: float
            The value of the metric during training of the best neural network]
        best_val_metric_value: Optional[float]
            The corresponding validation metric value (if validation data is provided).
        best_net: dict
            Best neural network presented as a dictionary
    """
    best_net = None
    best_metric_value = 1e6
    best_val_metric_value: Optional[float] = 1e6
    for i in range(repeat):
        update_random_generator(i, cycle_size=update_gen_cycle)
        history = SearchHistory()

        nn = imodel.IModel(model_cfg)
        compile_cfg.add_eval_metric(eval_metric)
        nn.compile(compile_cfg)

        temp_his = nn.train(
            data[0], data[1], epochs=num_epoch, verbose=0, callbacks=callbacks
        )

        loss_names = ("loss",) if model_cfg.net_type != "GAN" else ("g_loss", "d_loss")
        curr_loss = [temp_his.history[name][-1] for name in loss_names]
        curr_metric_value = temp_his.history[eval_metric][-1]

        if val_data is not None:
            val_history = nn.evaluate(
                val_data[0], val_data[1], verbose=0, return_dict=True
            )
            eval_loss = [val_history[name] for name in loss_names]
            val_metric_value = val_history[eval_metric]
        else:
            eval_loss = None
            val_metric_value = None

        if logging:
            str_losses = "_".join(
                [
                    loss.name if isinstance(loss, tf.keras.Loss) else loss
                    for loss_list in compile_cfg.get_losses()
                    for loss in loss_list
                ]
            )

            str_optimizers = "_".join(
                [
                    # Optimizer class doesn't have `name` attribute
                    type(opt).__name__ if isinstance(opt, tf.keras.Optimizer) else opt
                    for opt in compile_cfg.get_optimizers()
                ]
            )

            fn = f"{file_name}_{len(data[0])}_{num_epoch}_{str_losses}_{str_optimizers}"
            log_search_step(
                model=nn,
                activations=nn.get_activations,
                epoch=num_epoch,
                optimizer=str_optimizers,
                loss_function=str_losses,
                loss=curr_loss,
                validation_loss=eval_loss,
                metric_value=curr_metric_value,
                validation_metric_value=val_metric_value,
                file_name=fn,
            )
            log_to_file(history.__dict__, fn)

        if curr_metric_value < best_metric_value:
            best_metric_value = curr_metric_value
            best_val_metric_value = val_metric_value
            best_net = nn.to_dict()

    return (best_metric_value, best_val_metric_value, best_net)


def grid_search(
    parameters: GridSearchParameters,
    verbose: bool = False,
) -> Tuple[float, int, str, str, dict]:
    """
    An algorithm for exhaustively enumerating a given set of parameters
    with training a neural network for each configuration of parameters
    and selecting the best one.

    Parameters
    ----------
    parameters: GridSearchParameters
        Search algorithm parameters
    verbose: bool
        Print additional information to console during the searching

    Returns
    -------
    search_results: tuple[float, int, str, str, dict]
        Results of the algorithm are described by these parameters

        best_metric_value: float
            The value of the metric during training of the best neural network
        best_epoch: int
            Number of training epochs for the best neural network
        best_loss_func: list[list[str]]
            Name of the loss function of the best neural network
        best_opt: str
            Name of the optimizer of the best neural network
        best_net: dict
            Best neural network presented as a dictionary
    """
    best_net: dict = dict()
    best_metric_value: float = 1e6
    best_epoch: int = 0
    best_loss_func: str = ""
    best_opt: str = ""
    time_viewer = MeasureTrainTime()

    for model_cfg in generate_all_configurations(parameters.model_cfg):
        for compile_cfg in generate_all_configurations(parameters.compile_cfg):
            for epoch in range(
                parameters.min_epoch, parameters.max_epoch + 1, parameters.epoch_step
            ):
                (
                    curr_metric_value,
                    curr_val_metric_value,
                    curr_nn,
                ) = grid_search_step(
                    model_cfg=model_cfg,
                    compile_cfg=compile_cfg,
                    num_epoch=epoch,
                    data=parameters.data,
                    val_data=parameters.val_data,
                    callbacks=[time_viewer],
                    logging=parameters.logging,
                    file_name=parameters.file_name,
                    eval_metric=parameters.eval_metric,
                )
                if best_metric_value > curr_metric_value:
                    best_net = curr_nn
                    best_metric_value = curr_metric_value
                    best_epoch = epoch
                    best_loss_func = compile_cfg.get_losses()
                    best_opt = compile_cfg.get_optimizers()
    return best_metric_value, best_epoch, best_loss_func, best_opt, best_net
>>>>>>> 9727df06
<|MERGE_RESOLUTION|>--- conflicted
+++ resolved
@@ -1,207 +1,3 @@
-<<<<<<< HEAD
-from datetime import datetime
-from itertools import product
-from typing import Optional, List, Tuple
-
-import numpy as np
-
-from .nn_code import decode, default_alphabet
-from degann.networks.callbacks import MeasureTrainTime
-from degann.networks import imodel
-from .search_algorithms_parameters import GridSearchParameters
-from .utils import update_random_generator, log_to_file, SearchHistory, log_search_step
-
-
-def grid_search_step(
-    input_size: int,
-    output_size: int,
-    code: str,
-    num_epoch: int,
-    opt: str,
-    loss: str,
-    data: tuple,
-    repeat: int = 1,
-    alphabet_block_size: int = 1,
-    alphabet_offset: int = 8,
-    val_data: Optional[tuple[np.ndarray, np.ndarray]] = None,
-    update_gen_cycle: int = 0,
-    logging: bool = False,
-    file_name: str = "",
-    callbacks: Optional[list] = None,
-    metrics: Optional[list[str]] = None,
-):
-    """
-    This function is a step of the exhaustive search algorithm.
-    In this function, the passed neural network is trained (possibly several times).
-
-    Parameters
-    ----------
-    input_size: int
-       Size of input data
-    output_size: int
-        Size of output data
-    code: str
-        Neural network as code
-    num_epoch: int
-        Number of training epochs
-    data: tuple
-        Dataset
-    opt: str
-        Optimizer
-    loss: str
-        Name of loss function
-    repeat: int
-        How many times will be repeated this step
-    alphabet_block_size: int
-        Number of literals in each `alphabet` symbol that indicate the size of hidden layer
-    alphabet_offset: int
-        Indicate the minimal number of neurons in hidden layer
-    val_data: Optional[tuple[np.ndarray, np.ndarray]]
-        Validation dataset
-    logging: bool
-        Logging search process to file
-    file_name: str
-        Path to file for logging
-    metrics: Optional[list[str]]
-        List of metrics for model
-
-    Returns
-    -------
-    search_results: tuple[float, int, str, str, dict]
-        Results of the algorithm are described by these parameters
-
-        best_loss: float
-            The value of the loss function during training of the best neural network
-        best_epoch: int
-            Number of training epochs for the best neural network
-        best_loss_func: str
-            Name of the loss function of the best neural network
-        best_opt: str
-            Name of the optimizer of the best neural network
-        best_net: dict
-            Best neural network presented as a dictionary
-    """
-    best_net = None
-    best_loss = 1e6
-    best_val_loss: Optional[float] = 1e6
-    for i in range(repeat):
-        update_random_generator(i, cycle_size=update_gen_cycle)
-        history = SearchHistory()
-        b, a = decode(code, block_size=alphabet_block_size, offset=alphabet_offset)
-        nn = imodel.IModel(input_size, b, output_size, a + ["linear"])
-        nn.compile(optimizer=opt, loss_func=loss, metrics=metrics)
-        temp_his = nn.train(
-            data[0], data[1], epochs=num_epoch, verbose=0, callbacks=callbacks
-        )
-
-        curr_loss = temp_his.history["loss"][-1]
-        if val_data is not None:
-            eval_loss = nn.evaluate(
-                val_data[0], val_data[1], verbose=0, return_dict=True
-            )["loss"]
-        else:
-            eval_loss = None
-
-        if logging:
-            fn = f"{file_name}_{len(data[0])}_{num_epoch}_{loss}_{opt}"
-            log_search_step(
-                model=nn,
-                activations=a,
-                code=code,
-                epoch=num_epoch,
-                optimizer=opt,
-                loss_function=loss,
-                loss=curr_loss,
-                validation_loss=eval_loss,
-                file_name=fn,
-            )
-
-        if logging:
-            fn = f"{file_name}_{len(data[0])}_{num_epoch}_{loss}_{opt}"
-            log_to_file(history.__dict__, fn)
-        if curr_loss < best_loss:
-            best_loss = curr_loss
-            best_val_loss = eval_loss
-            best_net = nn.to_dict()
-    return (best_loss, best_val_loss, best_net)
-
-
-def grid_search(
-    parameters: GridSearchParameters,
-    verbose: bool = False,
-) -> Tuple[float, int, str, str, dict]:
-    """
-    An algorithm for exhaustively enumerating a given set of parameters
-    with training a neural network for each configuration of parameters
-    and selecting the best one.
-
-    Parameters
-    ----------
-    parameters: GridSearchParameters
-        Search algorithm parameters
-    verbose: bool
-        Print additional information to console during the searching
-
-    Returns
-    -------
-    search_results: tuple[float, int, str, str, dict]
-        Results of the algorithm are described by these parameters
-
-        best_loss: float
-            The value of the loss function during training of the best neural network
-        best_epoch: int
-            Number of training epochs for the best neural network
-        best_loss_func: str
-            Name of the loss function of the best neural network
-        best_opt: str
-            Name of the optimizer of the best neural network
-        best_net: dict
-            Best neural network presented as a dictionary
-    """
-    if parameters.nn_alphabet is None:
-        parameters.nn_alphabet = default_alphabet
-
-    best_net: dict = dict()
-    best_loss: float = 1e6
-    best_epoch: int = 0
-    best_loss_func: str = ""
-    best_opt: str = ""
-    time_viewer = MeasureTrainTime()
-    for i in range(parameters.nn_min_length, parameters.nn_max_length + 1):
-        if verbose:
-            print(i, datetime.today().strftime("%Y-%m-%d %H:%M:%S"))
-        codes = product(parameters.nn_alphabet, repeat=i)
-        for elem in codes:
-            code = "".join(elem)
-            for epoch in range(
-                parameters.min_epoch, parameters.max_epoch + 1, parameters.epoch_step
-            ):
-                for opt in parameters.optimizers:
-                    for loss_func in parameters.losses:
-                        curr_loss, curr_val_loss, curr_nn = grid_search_step(
-                            input_size=parameters.input_size,
-                            output_size=parameters.output_size,
-                            code=code,
-                            num_epoch=epoch,
-                            opt=opt,
-                            loss=loss_func,
-                            data=parameters.data,
-                            alphabet_block_size=parameters.nn_alphabet_block_size,
-                            alphabet_offset=parameters.nn_alphabet_offset,
-                            val_data=parameters.val_data,
-                            callbacks=[time_viewer],
-                            logging=parameters.logging,
-                            file_name=parameters.file_name,
-                            metrics=parameters.metrics,
-                        )
-                        if best_loss > curr_loss:
-                            best_net = curr_nn
-                            best_loss = curr_loss
-                            best_epoch = epoch
-                            best_loss_func = loss_func
-                            best_opt = opt
-    return best_loss, best_epoch, best_loss_func, best_opt, best_net
-=======
 from datetime import datetime
 from typing import Optional, Tuple
 
@@ -399,5 +195,4 @@
                     best_epoch = epoch
                     best_loss_func = compile_cfg.get_losses()
                     best_opt = compile_cfg.get_optimizers()
-    return best_metric_value, best_epoch, best_loss_func, best_opt, best_net
->>>>>>> 9727df06
+    return best_metric_value, best_epoch, best_loss_func, best_opt, best_net