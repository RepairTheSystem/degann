<<<<<<< HEAD
import random
from itertools import product
from typing import Optional, Union, Any, Tuple, List, Iterable, Sized, Collection

import numpy as np
import tensorflow as tf

from degann.networks.callbacks import MemoryCleaner
from degann.networks import get_all_optimizers, get_all_metric_functions
from degann.networks import activations, imodel, losses

_default_shapes = [
    [10, 10, 10, 10, 10, 10],
    [80, 80, 80],
    [32, 16, 8, 4],
    [4, 8, 16, 32],
    [10, 10],
    [30],
]


def _create_random_network(
    min_layers=1,
    max_layers=5,
    min_neurons=3,
    max_neurons=60,
) -> tuple[list[int], list[str], list[None]]:
    """
    Create random neural network from the passed parameters.

    Parameters
    ----------
    min_layers: int
        Minimal count of layers in neural net
    max_layers: int
        Maximal count of layers in neural net
    min_neurons: int
        Minimal count of neurons per layer
    max_neurons: int
        Maximal count of neurons per layer
    Returns
    -------
    net: tuple[list[int], list[str], list[None]]
        Random neural network
    """

    layers = random.randint(min_layers, max_layers)
    shape = [random.randint(min_neurons, max_neurons) for _ in range(layers)]
    act = []
    decorator_param: list[None] = []
    all_act_names = list(activations.get_all_activations().keys())
    for _ in shape:
        act.append(random.choice(all_act_names))
        # TODO: activation func can take additional arguments
        # but at this moment I dont create random arguments (instead of *None* in decorator_params)
        decorator_param.append(None)
    act.append("linear")
    decorator_param.append(None)

    nets_param = (shape, act, decorator_param)
    return nets_param


def _normalize_array(x: np.ndarray) -> Tuple[np.ndarray, float]:
    """
    Scale array from [a, b] to [0, 1]

    Parameters
    ----------
    x: np.ndarray
        Array for scaling

    Returns
    -------
    x: Tuple[np.ndarray, float]
        Scaled array and scale coefficient
    """
    m = abs(np.amax(x))
    if m != 0:
        x = x / m
    return x, m


def train(
    x_data: np.ndarray,
    y_data: np.ndarray,
    val_data: Optional[tuple[np.ndarray, np.ndarray]] = None,
    **kwargs,
) -> tuple[imodel.IModel, dict[Union[str, Any], Any]]:
    """
    Choose and return neural network which present the minimal average absolute deviation.
    x_data and y_data is numpy 2d arrays (in case we don't have multiple-layer input/output).

    Parameters
    ----------
    x_data: np.ndarray
        Array of inputs --- [input1, input2, ...]
    y_data: np.ndarray
        List of outputs --- [output1, output2, ...]
    val_data: np.ndarray
        Validation dataset

    Returns
    -------
    net: imodel.IModel
        Best neural network for this dataset
    history: Dict[str, list]
        History of training for this network
    """
    # default config
    args = TrainConfig()
    for kw in kwargs:
        if kw in args.keys():
            args[kw] = kwargs[kw]

    if args.debug:
        print("Start train func")

    # determining the number of inputs and outputs of the neural network
    if type(x_data[0]) is np.ndarray:
        input_len = len(x_data[0])
    else:
        input_len = 1

    if type(y_data[0]) is np.ndarray:
        output_len = len(y_data[0])
    else:
        output_len = 1

    # prepare data (normalize)
    norm_coff: float = 1
    if args.normalize:
        x_data, norm_coff = _normalize_array(x_data)
        # y_data, norm_coff = _normalize_array(y_data)
        if args.debug:
            print(f"Normalization coefficient is {norm_coff}")

    x_data_tensor = tf.convert_to_tensor(x_data, dtype=tf.float32)
    y_data_tensor = tf.convert_to_tensor(y_data, dtype=tf.float32)

    # prepare neural networks
    if args.debug:
        print("Prepare neural networks and data")
    nets = []
    for parameters in args.nets_param:
        shape: list[int] = parameters[0]
        act = parameters[1]
        decorator_param = parameters[2]
        str_shape = "_".join(map(str, shape))
        curr_net = imodel.IModel(
            input_size=input_len,
            block_size=shape,
            output_size=output_len,
            activation_func=act,
            decorator_params=decorator_param,
            net_type=args.net_type,
            name=f"net{args.name_salt}_{str_shape}",
            is_debug=args.debug,
        )
        nets.append(curr_net)
    if args.use_rand_net:
        rand_net_params = _create_random_network(input_len, output_len)
        str_shape = "_".join(map(str, rand_net_params[0]))
        rand_net = imodel.IModel(
            input_size=input_len,
            block_size=rand_net_params[0],
            output_size=output_len,
            activation_func=rand_net_params[1],
            decorator_params=rand_net_params[2],
            net_type=args.net_type,
            name=f"net{args.name_salt}_{str_shape}",
        )
        nets.append(rand_net)

    # compile
    for nn in nets:
        nn.compile(
            rate=args.eps,
            optimizer=args.optimizer,
            loss_func=args.loss_function,
            metrics=args.metrics,
            # run_eagerly=True,
        )

    if args.debug:
        print("Success prepared")

    # train
    history = []
    for i, nn in enumerate(nets):
        verb = 0
        if args.debug:
            print(nn)
            verb = 1
        temp_his = nn.train(
            x_data_tensor,
            y_data_tensor,
            epochs=args.epochs,
            validation_data=val_data,
            callbacks=[MemoryCleaner()],
            verbose=verb,
        )
        temp_last_res = dict()
        for key in temp_his.history:
            temp_last_res[key] = temp_his.history[key].copy()

        history.append(temp_last_res)
    result_net = nets[0]
    result_history = history[0]
    min_err = history[0]["loss"]
    for i in range(1, len(nets)):
        if history[i]["loss"] < min_err:
            min_err = history[i]["loss"]
            result_net = nets[i]
            result_history = history[i]
    if args.debug:
        print(f"Minimal loss error is {min_err} {args.name_salt}")
    return result_net, result_history


def pattern_search(
    x_data: np.ndarray,
    y_data: np.ndarray,
    x_val: Optional[np.ndarray] = None,
    y_val: Optional[np.ndarray] = None,
    **kwargs,
) -> list[tuple[dict, float, float, imodel.IModel]]:
    """
    Choose and return neural network which present the minimal average absolute deviation.
    x_data and y_data is numpy 2d arrays (in case we don't have multiple-layer input/output).

    Parameters
    ----------
    x_data: np.ndarray
        Array of inputs --- [input1, input2, ...]
    y_data: np.ndarray
        List of outputs --- [output1, output2, ...]
    x_val: np.ndarray
        Array of inputs for validate train
    y_val: np.ndarray
        Array of outputs for validate train
    Returns
    -------
    net: network.INetwork
        Best neural network for this dataset
    """

    # default config
    args = PatternSearchConfig()

    for arg in args:
        if kwargs.get(arg) is not None:
            args[arg] = kwargs[arg]
            kwargs.pop(arg)

    val_data = None
    if x_val is not None and y_val is not None:
        val_data = (x_val, y_val)

    # Networks parameters --- shape and activation functions
    nets_param = []
    for shape in args.net_shapes:
        if len(shape) != 0:
            for activation in args.activations:
                nets_param.append(
                    [
                        shape,
                        [activation] * len(shape) + ["linear"],
                        [None] * (len(shape) + 1),
                    ]
                )
        else:
            nets_param.append(
                [
                    shape,
                    ["linear"],
                    [None],
                ]
            )

    # too long for mypy checking
    # metaparams = list(map(lambda x: dict(x) | kwargs,product(*list(map(lambda x: [x] if isinstance(x[0], str) else x,(list(map(lambda kv: ([(kv[0], v) for v in kv[1]]if isinstance(kv[1], (Iterable, Sized))and len(kv[1]) > 0else (kv[0], kv[1])), args.__dict__.items()))))))))

    list_of_decomposed_args = list(
        map(
            lambda kv: (
                [(kv[0], v) for v in kv[1]]
                if isinstance(kv[1], Collection) and len(kv[1]) > 0
                else (kv[0], kv[1])
            ),
            args.__dict__.items(),
        )
    )
    all_args_combinations = product(
        *list(
            map(
                lambda x: [x] if isinstance(x[0], str) else x,
                list_of_decomposed_args,
            )
        )
    )
    metaparams = list(map(lambda x: dict(x) | kwargs, all_args_combinations))

    best_nets: List[tuple[dict, float, float, imodel.IModel]] = []
    if kwargs.get("debug"):
        print(f"Grid search size {len(metaparams)}")
        print("Amount of networks for each set of parameters", len(nets_param))
    for i, params in enumerate(metaparams):
        if kwargs.get("debug"):
            print(f"Number of set {i}")
        trained, history = train(x_data, y_data, val_data=val_data, **params)
        loss = history["loss"][-1]
        if val_data is not None:
            val_loss = history["val_loss"][-1]
        else:
            val_loss = 10**9
        best_nets.append((params, loss, val_loss, trained))

    best_nets.sort(key=lambda x: [x[1], x[2]])
    return best_nets


class PatternSearchConfig:
    def __init__(self: "PatternSearchConfig") -> None:
        self.loss_functions: list[str] = [
            key for key in losses.get_all_loss_functions()
        ]
        self.optimizers: list[str] = [key for key in get_all_optimizers()]
        self.metrics: list[list[str]] = [[key for key in get_all_metric_functions()]]
        self.validation_metrics: list[list[str]] = [
            [key for key in get_all_metric_functions()]
        ]
        self.net_shapes: list[list[int]] = _default_shapes
        self.activations: list[str] = [key for key in activations.get_all_activations()]
        self.rates: list[float] = [1e-2, 5e-3, 1e-3]
        self.epochs: list[int] = [50, 200]

    def __setitem__(self: "PatternSearchConfig", __key: str, __value: Any):
        if __key in self.__dict__.keys():
            self.__dict__[__key] = __value
        else:
            raise ValueError(f"In PatternSearchConfig there is no {__key} key")

    def __getitem__(self: "PatternSearchConfig", __key: str) -> Any:
        return self.__dict__[__key]

    def __len__(self: "PatternSearchConfig") -> int:
        return len(self.__dict__)

    def __iter__(self):
        return self.__dict__.__iter__()

    def keys(self):
        return self.__dict__.keys()


class TrainConfig:
    def __init__(self: "TrainConfig") -> None:
        self.debug: bool = False
        self.eps: float = 1e-2
        self.epochs: int = 100
        self.normalize: bool = False
        self.name_salt: str = ""
        self.loss_function: str = "MeanSquaredError"
        self.optimizer: str = "SGD"
        self.metrics: list[str] = [
            "MeanSquaredError",
            "MeanAbsoluteError",
            "CosineSimilarity",
        ]
        self.validation_metrics: list[str] = [
            "MeanSquaredError",
            "MeanAbsoluteError",
            "CosineSimilarity",
        ]
        self.use_rand_net: bool = True
        self.net_type: str = "DenseNet"
        self.nets_param: list[tuple[list[int], list[str], list[None]]] = [
            (
                shape,  # shape
                ["sigmoid"] * len(shape) + ["linear"],  # activation functions
                [None] * (len(shape) + 1),  # decorator parameters for activation
            )
            for shape in _default_shapes
        ]

    def __setitem__(self: "TrainConfig", __key: str, __value: Any) -> None:
        if __key in self.__dict__.keys():
            self.__dict__[__key] = __value
        else:
            raise ValueError(f"In TrainConfig there is no {__key} key")

    def __getitem__(self: "TrainConfig", __key: str) -> Any:
        return self.__dict__[__key]

    def __len__(self: "TrainConfig") -> int:
        return len(self.__dict__)

    def __iter__(self):
        return self.__dict__.__iter__()

    def keys(self):
        return self.__dict__.keys()
=======
import random
from itertools import product
from typing import Optional, Union, Any, Tuple, List, Iterable, Sized, Collection

import numpy as np
import tensorflow as tf

from degann.networks.callbacks import MemoryCleaner
from degann.networks import get_all_optimizers, get_all_metric_functions
from degann.networks import activations, imodel, losses

_default_shapes = [
    [10, 10, 10, 10, 10, 10],
    [80, 80, 80],
    [32, 16, 8, 4],
    [4, 8, 16, 32],
    [10, 10],
    [30],
]


def _create_random_network(
    min_layers=1,
    max_layers=5,
    min_neurons=3,
    max_neurons=60,
) -> tuple[list[int], list[str], list[None]]:
    """
    Create random neural network from the passed parameters.

    Parameters
    ----------
    min_layers: int
        Minimal count of layers in neural net
    max_layers: int
        Maximal count of layers in neural net
    min_neurons: int
        Minimal count of neurons per layer
    max_neurons: int
        Maximal count of neurons per layer
    Returns
    -------
    net: tuple[list[int], list[str], list[None]]
        Random neural network
    """

    layers = random.randint(min_layers, max_layers)
    shape = [random.randint(min_neurons, max_neurons) for _ in range(layers)]
    act = []
    decorator_param: list[None] = []
    all_act_names = list(activations.get_all_activations().keys())
    for _ in shape:
        act.append(random.choice(all_act_names))
        # TODO: activation func can take additional arguments
        # but at this moment I dont create random arguments (instead of *None* in decorator_params)
        decorator_param.append(None)
    act.append("linear")
    decorator_param.append(None)

    nets_param = (shape, act, decorator_param)
    return nets_param


def _normalize_array(x: np.ndarray) -> Tuple[np.ndarray, float]:
    """
    Scale array from [a, b] to [0, 1]

    Parameters
    ----------
    x: np.ndarray
        Array for scaling

    Returns
    -------
    x: Tuple[np.ndarray, float]
        Scaled array and scale coefficient
    """
    m = abs(np.amax(x))
    if m != 0:
        x = x / m
    return x, m


def train(
    x_data: np.ndarray,
    y_data: np.ndarray,
    val_data: Optional[tuple[np.ndarray, np.ndarray]] = None,
    **kwargs,
) -> tuple[imodel.IModel, dict[Union[str, Any], Any]]:
    """
    Choose and return neural network which present the minimal average absolute deviation.
    x_data and y_data is numpy 2d arrays (in case we don't have multiple-layer input/output).

    Parameters
    ----------
    x_data: np.ndarray
        Array of inputs --- [input1, input2, ...]
    y_data: np.ndarray
        List of outputs --- [output1, output2, ...]
    val_data: np.ndarray
        Validation dataset

    Returns
    -------
    net: imodel.IModel
        Best neural network for this dataset
    history: Dict[str, list]
        History of training for this network
    """
    # default config
    args = TrainConfig()
    for kw in kwargs:
        if kw in args.keys():
            args[kw] = kwargs[kw]

    if args.debug:
        print("Start train func")

    # determining the number of inputs and outputs of the neural network
    if type(x_data[0]) is np.ndarray:
        input_len = len(x_data[0])
    else:
        input_len = 1

    if type(y_data[0]) is np.ndarray:
        output_len = len(y_data[0])
    else:
        output_len = 1

    # prepare data (normalize)
    norm_coff: float = 1
    if args.normalize:
        x_data, norm_coff = _normalize_array(x_data)
        # y_data, norm_coff = _normalize_array(y_data)
        if args.debug:
            print(f"Normalization coefficient is {norm_coff}")

    x_data_tensor = tf.convert_to_tensor(x_data, dtype=tf.float32)
    y_data_tensor = tf.convert_to_tensor(y_data, dtype=tf.float32)

    # prepare neural networks
    if args.debug:
        print("Prepare neural networks and data")
    nets = []
    for parameters in args.nets_param:
        shape: list[int] = parameters[0]
        act = parameters[1]
        decorator_param = parameters[2]
        str_shape = "_".join(map(str, shape))
        net_cfg = imodel.DenseNetParams(
            input_size=input_len,
            block_size=shape,
            output_size=output_len,
            activation_func=act,
            net_type=args.net_type,
            name=f"net{args.name_salt}_{str_shape}",
            is_debug=args.debug,
        )
        curr_net = imodel.IModel(net_cfg, decorator_params=decorator_param)
        nets.append(curr_net)
    if args.use_rand_net:
        rand_net_params = _create_random_network(input_len, output_len)
        str_shape = "_".join(map(str, rand_net_params[0]))
        net_cfg = imodel.DenseNetParams(
            input_size=input_len,
            block_size=rand_net_params[0],
            output_size=output_len,
            activation_func=rand_net_params[1],
            net_type=args.net_type,
            name=f"net{args.name_salt}_{str_shape}",
        )
        rand_net = imodel.IModel(net_cfg, decorator_params=rand_net_params[2])
        nets.append(rand_net)

    # compile
    for nn in nets:
        compile_cfg = imodel.DenseNetCompileParams(
            rate=args.eps,
            optimizer=args.optimizer,
            loss_func=args.loss_function,
            metric_funcs=[args.eval_metric] + args.metrics,
            # run_eagerly=True,
        )
        nn.compile(compile_cfg)

    if args.debug:
        print("Success prepared")

    # train
    history = []
    for i, nn in enumerate(nets):
        verb = 0
        if args.debug:
            print(nn)
            verb = 1
        temp_his = nn.train(
            x_data_tensor,
            y_data_tensor,
            epochs=args.epochs,
            validation_data=val_data,
            callbacks=[MemoryCleaner()],
            verbose=verb,
        )
        temp_last_res = dict()
        for key in temp_his.history:
            temp_last_res[key] = temp_his.history[key].copy()

        history.append(temp_last_res)
    result_net = nets[0]
    result_history = history[0]
    min_err = history[0][args.eval_metric]
    for i in range(1, len(nets)):
        if history[i][args.eval_metric] < min_err:
            min_err = history[i][args.eval_metric]
            result_net = nets[i]
            result_history = history[i]
    if args.debug:
        print(f"Minimal metric error is {min_err} {args.name_salt}")
    return result_net, result_history


def pattern_search(
    x_data: np.ndarray,
    y_data: np.ndarray,
    x_val: Optional[np.ndarray] = None,
    y_val: Optional[np.ndarray] = None,
    **kwargs,
) -> list[tuple[dict, float, float, imodel.IModel]]:
    """
    Choose and return neural network which present the minimal average absolute deviation.
    x_data and y_data is numpy 2d arrays (in case we don't have multiple-layer input/output).

    Parameters
    ----------
    x_data: np.ndarray
        Array of inputs --- [input1, input2, ...]
    y_data: np.ndarray
        List of outputs --- [output1, output2, ...]
    x_val: np.ndarray
        Array of inputs for validate train
    y_val: np.ndarray
        Array of outputs for validate train
    Returns
    -------
    net: network.INetwork
        Best neural network for this dataset
    """

    # default config
    args = PatternSearchConfig()

    for arg in args:
        if kwargs.get(arg) is not None:
            args[arg] = kwargs[arg]
            kwargs.pop(arg)

    val_data = None
    if x_val is not None and y_val is not None:
        val_data = (x_val, y_val)

    # Networks parameters --- shape and activation functions
    nets_param = []
    for shape in args.net_shapes:
        if len(shape) != 0:
            for activation in args.activations:
                nets_param.append(
                    [
                        shape,
                        [activation] * len(shape) + ["linear"],
                        [None] * (len(shape) + 1),
                    ]
                )
        else:
            nets_param.append(
                [
                    shape,
                    ["linear"],
                    [None],
                ]
            )

    # too long for mypy checking
    # metaparams = list(map(lambda x: dict(x) | kwargs,product(*list(map(lambda x: [x] if isinstance(x[0], str) else x,(list(map(lambda kv: ([(kv[0], v) for v in kv[1]]if isinstance(kv[1], (Iterable, Sized))and len(kv[1]) > 0else (kv[0], kv[1])), args.__dict__.items()))))))))

    list_of_decomposed_args = list(
        map(
            lambda kv: (
                [(kv[0], v) for v in kv[1]]
                if isinstance(kv[1], list) and len(kv[1]) > 0
                else (kv[0], kv[1])
            ),
            args.__dict__.items(),
        )
    )
    all_args_combinations = product(
        *list(
            map(
                lambda x: [x] if isinstance(x[0], str) else x,
                list_of_decomposed_args,
            )
        )
    )
    metaparams = list(map(lambda x: dict(x) | kwargs, all_args_combinations))

    best_nets: List[tuple[dict, float, float, imodel.IModel]] = []
    if kwargs.get("debug"):
        print(f"Grid search size {len(metaparams)}")
        print("Amount of networks for each set of parameters", len(nets_param))
    for i, params in enumerate(metaparams):
        if kwargs.get("debug"):
            print(f"Number of set {i}")
        trained, history = train(x_data, y_data, val_data=val_data, **params)
        metric_value = history[args.eval_metric][-1]
        if val_data is not None:
            val_metric_value = history["val_" + args.eval_metric][-1]
        else:
            val_metric_value = 10**9
        best_nets.append((params, metric_value, val_metric_value, trained))

    best_nets.sort(key=lambda x: [x[1], x[2]])
    return best_nets


class PatternSearchConfig:
    def __init__(self: "PatternSearchConfig") -> None:
        self.loss_functions: list[str] = [
            key for key in losses.get_all_loss_functions()
        ]
        self.optimizers: list[str] = [key for key in get_all_optimizers()]
        self.metrics: list[list[str]] = [[key for key in get_all_metric_functions()]]
        self.eval_metric: str = "root_mean_squared_error"
        self.net_shapes: list[list[int]] = _default_shapes
        self.activations: list[str] = [key for key in activations.get_all_activations()]
        self.rates: list[float] = [1e-2, 5e-3, 1e-3]
        self.epochs: list[int] = [50, 200]

    def __setitem__(self: "PatternSearchConfig", __key: str, __value: Any):
        if __key in self.__dict__.keys():
            self.__dict__[__key] = __value
        else:
            raise ValueError(f"In PatternSearchConfig there is no {__key} key")

    def __getitem__(self: "PatternSearchConfig", __key: str) -> Any:
        return self.__dict__[__key]

    def __len__(self: "PatternSearchConfig") -> int:
        return len(self.__dict__)

    def __iter__(self):
        return self.__dict__.__iter__()

    def keys(self):
        return self.__dict__.keys()


class TrainConfig:
    def __init__(self: "TrainConfig") -> None:
        self.debug: bool = False
        self.eps: float = 1e-2
        self.epochs: int = 100
        self.normalize: bool = False
        self.name_salt: str = ""
        self.loss_function: str = "MeanSquaredError"
        self.optimizer: str = "SGD"
        self.metrics: list[str] = []
        self.eval_metric: str = "root_mean_squared_error"
        self.use_rand_net: bool = True
        self.net_type: str = "DenseNet"
        self.nets_param: list[tuple[list[int], list[str], list[None]]] = [
            (
                shape,  # shape
                ["sigmoid"] * len(shape) + ["linear"],  # activation functions
                [None] * (len(shape) + 1),  # decorator parameters for activation
            )
            for shape in _default_shapes
        ]

    def __setitem__(self: "TrainConfig", __key: str, __value: Any) -> None:
        if __key in self.__dict__.keys():
            self.__dict__[__key] = __value
        else:
            raise ValueError(f"In TrainConfig there is no {__key} key")

    def __getitem__(self: "TrainConfig", __key: str) -> Any:
        return self.__dict__[__key]

    def __len__(self: "TrainConfig") -> int:
        return len(self.__dict__)

    def __iter__(self):
        return self.__dict__.__iter__()

    def keys(self):
        return self.__dict__.keys()
>>>>>>> 9727df06
<|MERGE_RESOLUTION|>--- conflicted
+++ resolved
@@ -1,408 +1,3 @@
-<<<<<<< HEAD
-import random
-from itertools import product
-from typing import Optional, Union, Any, Tuple, List, Iterable, Sized, Collection
-
-import numpy as np
-import tensorflow as tf
-
-from degann.networks.callbacks import MemoryCleaner
-from degann.networks import get_all_optimizers, get_all_metric_functions
-from degann.networks import activations, imodel, losses
-
-_default_shapes = [
-    [10, 10, 10, 10, 10, 10],
-    [80, 80, 80],
-    [32, 16, 8, 4],
-    [4, 8, 16, 32],
-    [10, 10],
-    [30],
-]
-
-
-def _create_random_network(
-    min_layers=1,
-    max_layers=5,
-    min_neurons=3,
-    max_neurons=60,
-) -> tuple[list[int], list[str], list[None]]:
-    """
-    Create random neural network from the passed parameters.
-
-    Parameters
-    ----------
-    min_layers: int
-        Minimal count of layers in neural net
-    max_layers: int
-        Maximal count of layers in neural net
-    min_neurons: int
-        Minimal count of neurons per layer
-    max_neurons: int
-        Maximal count of neurons per layer
-    Returns
-    -------
-    net: tuple[list[int], list[str], list[None]]
-        Random neural network
-    """
-
-    layers = random.randint(min_layers, max_layers)
-    shape = [random.randint(min_neurons, max_neurons) for _ in range(layers)]
-    act = []
-    decorator_param: list[None] = []
-    all_act_names = list(activations.get_all_activations().keys())
-    for _ in shape:
-        act.append(random.choice(all_act_names))
-        # TODO: activation func can take additional arguments
-        # but at this moment I dont create random arguments (instead of *None* in decorator_params)
-        decorator_param.append(None)
-    act.append("linear")
-    decorator_param.append(None)
-
-    nets_param = (shape, act, decorator_param)
-    return nets_param
-
-
-def _normalize_array(x: np.ndarray) -> Tuple[np.ndarray, float]:
-    """
-    Scale array from [a, b] to [0, 1]
-
-    Parameters
-    ----------
-    x: np.ndarray
-        Array for scaling
-
-    Returns
-    -------
-    x: Tuple[np.ndarray, float]
-        Scaled array and scale coefficient
-    """
-    m = abs(np.amax(x))
-    if m != 0:
-        x = x / m
-    return x, m
-
-
-def train(
-    x_data: np.ndarray,
-    y_data: np.ndarray,
-    val_data: Optional[tuple[np.ndarray, np.ndarray]] = None,
-    **kwargs,
-) -> tuple[imodel.IModel, dict[Union[str, Any], Any]]:
-    """
-    Choose and return neural network which present the minimal average absolute deviation.
-    x_data and y_data is numpy 2d arrays (in case we don't have multiple-layer input/output).
-
-    Parameters
-    ----------
-    x_data: np.ndarray
-        Array of inputs --- [input1, input2, ...]
-    y_data: np.ndarray
-        List of outputs --- [output1, output2, ...]
-    val_data: np.ndarray
-        Validation dataset
-
-    Returns
-    -------
-    net: imodel.IModel
-        Best neural network for this dataset
-    history: Dict[str, list]
-        History of training for this network
-    """
-    # default config
-    args = TrainConfig()
-    for kw in kwargs:
-        if kw in args.keys():
-            args[kw] = kwargs[kw]
-
-    if args.debug:
-        print("Start train func")
-
-    # determining the number of inputs and outputs of the neural network
-    if type(x_data[0]) is np.ndarray:
-        input_len = len(x_data[0])
-    else:
-        input_len = 1
-
-    if type(y_data[0]) is np.ndarray:
-        output_len = len(y_data[0])
-    else:
-        output_len = 1
-
-    # prepare data (normalize)
-    norm_coff: float = 1
-    if args.normalize:
-        x_data, norm_coff = _normalize_array(x_data)
-        # y_data, norm_coff = _normalize_array(y_data)
-        if args.debug:
-            print(f"Normalization coefficient is {norm_coff}")
-
-    x_data_tensor = tf.convert_to_tensor(x_data, dtype=tf.float32)
-    y_data_tensor = tf.convert_to_tensor(y_data, dtype=tf.float32)
-
-    # prepare neural networks
-    if args.debug:
-        print("Prepare neural networks and data")
-    nets = []
-    for parameters in args.nets_param:
-        shape: list[int] = parameters[0]
-        act = parameters[1]
-        decorator_param = parameters[2]
-        str_shape = "_".join(map(str, shape))
-        curr_net = imodel.IModel(
-            input_size=input_len,
-            block_size=shape,
-            output_size=output_len,
-            activation_func=act,
-            decorator_params=decorator_param,
-            net_type=args.net_type,
-            name=f"net{args.name_salt}_{str_shape}",
-            is_debug=args.debug,
-        )
-        nets.append(curr_net)
-    if args.use_rand_net:
-        rand_net_params = _create_random_network(input_len, output_len)
-        str_shape = "_".join(map(str, rand_net_params[0]))
-        rand_net = imodel.IModel(
-            input_size=input_len,
-            block_size=rand_net_params[0],
-            output_size=output_len,
-            activation_func=rand_net_params[1],
-            decorator_params=rand_net_params[2],
-            net_type=args.net_type,
-            name=f"net{args.name_salt}_{str_shape}",
-        )
-        nets.append(rand_net)
-
-    # compile
-    for nn in nets:
-        nn.compile(
-            rate=args.eps,
-            optimizer=args.optimizer,
-            loss_func=args.loss_function,
-            metrics=args.metrics,
-            # run_eagerly=True,
-        )
-
-    if args.debug:
-        print("Success prepared")
-
-    # train
-    history = []
-    for i, nn in enumerate(nets):
-        verb = 0
-        if args.debug:
-            print(nn)
-            verb = 1
-        temp_his = nn.train(
-            x_data_tensor,
-            y_data_tensor,
-            epochs=args.epochs,
-            validation_data=val_data,
-            callbacks=[MemoryCleaner()],
-            verbose=verb,
-        )
-        temp_last_res = dict()
-        for key in temp_his.history:
-            temp_last_res[key] = temp_his.history[key].copy()
-
-        history.append(temp_last_res)
-    result_net = nets[0]
-    result_history = history[0]
-    min_err = history[0]["loss"]
-    for i in range(1, len(nets)):
-        if history[i]["loss"] < min_err:
-            min_err = history[i]["loss"]
-            result_net = nets[i]
-            result_history = history[i]
-    if args.debug:
-        print(f"Minimal loss error is {min_err} {args.name_salt}")
-    return result_net, result_history
-
-
-def pattern_search(
-    x_data: np.ndarray,
-    y_data: np.ndarray,
-    x_val: Optional[np.ndarray] = None,
-    y_val: Optional[np.ndarray] = None,
-    **kwargs,
-) -> list[tuple[dict, float, float, imodel.IModel]]:
-    """
-    Choose and return neural network which present the minimal average absolute deviation.
-    x_data and y_data is numpy 2d arrays (in case we don't have multiple-layer input/output).
-
-    Parameters
-    ----------
-    x_data: np.ndarray
-        Array of inputs --- [input1, input2, ...]
-    y_data: np.ndarray
-        List of outputs --- [output1, output2, ...]
-    x_val: np.ndarray
-        Array of inputs for validate train
-    y_val: np.ndarray
-        Array of outputs for validate train
-    Returns
-    -------
-    net: network.INetwork
-        Best neural network for this dataset
-    """
-
-    # default config
-    args = PatternSearchConfig()
-
-    for arg in args:
-        if kwargs.get(arg) is not None:
-            args[arg] = kwargs[arg]
-            kwargs.pop(arg)
-
-    val_data = None
-    if x_val is not None and y_val is not None:
-        val_data = (x_val, y_val)
-
-    # Networks parameters --- shape and activation functions
-    nets_param = []
-    for shape in args.net_shapes:
-        if len(shape) != 0:
-            for activation in args.activations:
-                nets_param.append(
-                    [
-                        shape,
-                        [activation] * len(shape) + ["linear"],
-                        [None] * (len(shape) + 1),
-                    ]
-                )
-        else:
-            nets_param.append(
-                [
-                    shape,
-                    ["linear"],
-                    [None],
-                ]
-            )
-
-    # too long for mypy checking
-    # metaparams = list(map(lambda x: dict(x) | kwargs,product(*list(map(lambda x: [x] if isinstance(x[0], str) else x,(list(map(lambda kv: ([(kv[0], v) for v in kv[1]]if isinstance(kv[1], (Iterable, Sized))and len(kv[1]) > 0else (kv[0], kv[1])), args.__dict__.items()))))))))
-
-    list_of_decomposed_args = list(
-        map(
-            lambda kv: (
-                [(kv[0], v) for v in kv[1]]
-                if isinstance(kv[1], Collection) and len(kv[1]) > 0
-                else (kv[0], kv[1])
-            ),
-            args.__dict__.items(),
-        )
-    )
-    all_args_combinations = product(
-        *list(
-            map(
-                lambda x: [x] if isinstance(x[0], str) else x,
-                list_of_decomposed_args,
-            )
-        )
-    )
-    metaparams = list(map(lambda x: dict(x) | kwargs, all_args_combinations))
-
-    best_nets: List[tuple[dict, float, float, imodel.IModel]] = []
-    if kwargs.get("debug"):
-        print(f"Grid search size {len(metaparams)}")
-        print("Amount of networks for each set of parameters", len(nets_param))
-    for i, params in enumerate(metaparams):
-        if kwargs.get("debug"):
-            print(f"Number of set {i}")
-        trained, history = train(x_data, y_data, val_data=val_data, **params)
-        loss = history["loss"][-1]
-        if val_data is not None:
-            val_loss = history["val_loss"][-1]
-        else:
-            val_loss = 10**9
-        best_nets.append((params, loss, val_loss, trained))
-
-    best_nets.sort(key=lambda x: [x[1], x[2]])
-    return best_nets
-
-
-class PatternSearchConfig:
-    def __init__(self: "PatternSearchConfig") -> None:
-        self.loss_functions: list[str] = [
-            key for key in losses.get_all_loss_functions()
-        ]
-        self.optimizers: list[str] = [key for key in get_all_optimizers()]
-        self.metrics: list[list[str]] = [[key for key in get_all_metric_functions()]]
-        self.validation_metrics: list[list[str]] = [
-            [key for key in get_all_metric_functions()]
-        ]
-        self.net_shapes: list[list[int]] = _default_shapes
-        self.activations: list[str] = [key for key in activations.get_all_activations()]
-        self.rates: list[float] = [1e-2, 5e-3, 1e-3]
-        self.epochs: list[int] = [50, 200]
-
-    def __setitem__(self: "PatternSearchConfig", __key: str, __value: Any):
-        if __key in self.__dict__.keys():
-            self.__dict__[__key] = __value
-        else:
-            raise ValueError(f"In PatternSearchConfig there is no {__key} key")
-
-    def __getitem__(self: "PatternSearchConfig", __key: str) -> Any:
-        return self.__dict__[__key]
-
-    def __len__(self: "PatternSearchConfig") -> int:
-        return len(self.__dict__)
-
-    def __iter__(self):
-        return self.__dict__.__iter__()
-
-    def keys(self):
-        return self.__dict__.keys()
-
-
-class TrainConfig:
-    def __init__(self: "TrainConfig") -> None:
-        self.debug: bool = False
-        self.eps: float = 1e-2
-        self.epochs: int = 100
-        self.normalize: bool = False
-        self.name_salt: str = ""
-        self.loss_function: str = "MeanSquaredError"
-        self.optimizer: str = "SGD"
-        self.metrics: list[str] = [
-            "MeanSquaredError",
-            "MeanAbsoluteError",
-            "CosineSimilarity",
-        ]
-        self.validation_metrics: list[str] = [
-            "MeanSquaredError",
-            "MeanAbsoluteError",
-            "CosineSimilarity",
-        ]
-        self.use_rand_net: bool = True
-        self.net_type: str = "DenseNet"
-        self.nets_param: list[tuple[list[int], list[str], list[None]]] = [
-            (
-                shape,  # shape
-                ["sigmoid"] * len(shape) + ["linear"],  # activation functions
-                [None] * (len(shape) + 1),  # decorator parameters for activation
-            )
-            for shape in _default_shapes
-        ]
-
-    def __setitem__(self: "TrainConfig", __key: str, __value: Any) -> None:
-        if __key in self.__dict__.keys():
-            self.__dict__[__key] = __value
-        else:
-            raise ValueError(f"In TrainConfig there is no {__key} key")
-
-    def __getitem__(self: "TrainConfig", __key: str) -> Any:
-        return self.__dict__[__key]
-
-    def __len__(self: "TrainConfig") -> int:
-        return len(self.__dict__)
-
-    def __iter__(self):
-        return self.__dict__.__iter__()
-
-    def keys(self):
-        return self.__dict__.keys()
-=======
 import random
 from itertools import product
 from typing import Optional, Union, Any, Tuple, List, Iterable, Sized, Collection
@@ -796,5 +391,4 @@
         return self.__dict__.__iter__()
 
     def keys(self):
-        return self.__dict__.keys()
->>>>>>> 9727df06
+        return self.__dict__.keys()