<<<<<<< HEAD
from degann.expert.selector import (
    base_parameters,
    suggest_parameters,
    expert_system_tags,
)
from degann.expert.pipeline import execute_pipeline
=======
from degann.expert.selector import (
    BaseParameters,
    suggest_parameters,
)
from degann.expert.tags import ExpertSystemTags
from degann.expert.pipeline import execute_pipeline
>>>>>>> 92f21a64
<|MERGE_RESOLUTION|>--- conflicted
+++ resolved
@@ -1,15 +1,6 @@
-<<<<<<< HEAD
-from degann.expert.selector import (
-    base_parameters,
-    suggest_parameters,
-    expert_system_tags,
-)
-from degann.expert.pipeline import execute_pipeline
-=======
 from degann.expert.selector import (
     BaseParameters,
     suggest_parameters,
 )
 from degann.expert.tags import ExpertSystemTags
-from degann.expert.pipeline import execute_pipeline
->>>>>>> 92f21a64
+from degann.expert.pipeline import execute_pipeline